/**
 * @ Author: MMMM
 * @ Create Time: 2024-03-27 2:13:51
<<<<<<< HEAD
 * @ Modified time: 2024-03-29 13:34:25
=======
 * @ Modified time: 2024-03-29 14:26:28
>>>>>>> b8af33a5
 * @ Description:
 * 
 * Executes tasks involved in-game.
 */

#ifndef PROFILE_
#define PROFILE_

#include "game.c"

#include "../utils/utils.string.h"

#include <stdio.h>
#include <string.h>

#define PROFILES_FILE_PATH "../data/profiles.data.txt"
#define GAME_FILE_PATH  "../data/game.data.txt"

#define PROFILES_MAX_NUM 10

#define PROFILE_FOLDER_PATH "../data/profiles/"
#define PROFILE_FOLDER_PATH_LENGTH strlen(PROFILE_FOLDER_PATH)

// +4 includes ".txt"
#define PROFILE_FILE_PATH_MAX_LENGTH (PROFILE_FOLDER_PATH_LENGTH + PROFILE_NAME_MAX_LENGTH + 4)
#define PROFILE_FILE_PATH_MAX_SIZE sizeof(char)*(PROFILE_FILE_PATH_MAX_LENGTH + 1)

#define PROFILE_NAME_MAX_LENGTH 20
#define PROFILE_NAME_MIN_LENGTH 3

// +2 includes \0 and \n
#define PROFILE_NAME_MAX_SIZE sizeof(char)*(PROFILE_NAME_MAX_LENGTH + 2) 
#define PROFILE_NAME_MIN_SIZE sizeof(char)*(PROFILE_NAME_MIN_LENGTH + 2)

typedef struct Profile Profile;

struct Profile {

    char *sName;    // Name of the profile
    char *sPath;    // Path of the profile's text file

    int nClassicEasy;       // Classic: Easy games won
    int nClassicDifficult;  // Classic: Difficult games won
    int nCustom;            // Custom games won

    Game *pGameData[3];     // Stores the data of the 3 most recent games
    
};

/**
 * Creates a new profile.
 * 
 * @param   { char * }  sName   Name of the to-be-created profile.
*/
void Profile_create(char *sName) {
    int i;
    int nProfiles = 0;
    int bNameAdded = 0;

    // Opens the text file with the list of profiles
    FILE *pProfiles = fopen(PROFILES_FILE_PATH, "r");

    if(pProfiles == NULL)
        return; // TODO: error-handling

    // An array of the profiles
    char aProfiles[PROFILES_MAX_NUM][PROFILE_NAME_MAX_LENGTH + 2] = {{}};

    // Checks if the name has the right number of characters (3 to 20)
    if(strlen(sName) < 3 || strlen(sName) > 20) {
        // ! todo
        // Profile_invalidName();
        return; // Exits the function
    }

    // Gets the number of profiles that exist
    fscanf(pProfiles, "%d ", &nProfiles);

    // Checks if the number of profiles exceed the max
    if(nProfiles == PROFILES_MAX_NUM) {
        // ! todo
        // Profile_maxNumReached();
        return; // Exits the function
    }

    // Checks if the name's characters are only capital letters
    i = 0;
    while(*(sName + i) != '\0') {
        if(*(sName + i) < 'A' || *(sName + i) > 'Z') {
            // ! todo
            // Profile_invalidName();
            return; // Exits the function
        }
        i++;
    }

    // Concatinates the key's string with \n, considering that fgets does this.
    // This is to prevent runtime errors with strcmp().
    strcat(sName, "\n");

    // Adds the name to the array if no profiles exist yet
    if(nProfiles == 0)
        strcpy(aProfiles[0], sName);
    
    i = 0;
    while(!feof(pProfiles) && nProfiles) {

        // Stores the list of profiles to an array
        fgets(aProfiles[i], PROFILE_NAME_MAX_SIZE, pProfiles);

        // Checks if the name of the to-be-created profile already exists
        if(!bNameAdded && strcmp(sName, aProfiles[i]) == 0) {
            // ! todo
            // Profile_exists();
            return; // Exits the function
        }

        // Adds the name to the array if it has not yet been added and
        // the end of profile list has been reached
        if(!bNameAdded && (i == nProfiles - 1 || nProfiles == 0)) {
            strcat(aProfiles[i], "\n");
            strcpy(aProfiles[i+1], sName);
            bNameAdded = 1;
        }

        // Adds the name to the array if it has not yet been added and
        // its ASCII value is lesser than the currently added profile name
        // Ensures that the name is added in accordance with the alphabetical order
        if(!bNameAdded && strcmp(sName, aProfiles[i]) < 0) {

            // Moves the currently added profile name to the next address of the array
            strcpy(aProfiles[i+1], aProfiles[i]);

            // Adds the name to the current array address
            strcpy(aProfiles[i], sName);

            // Increments i since we've already dealt with the next array address
            i++;

            bNameAdded = 1;
        }
        
        i++;
    }

    fclose(pProfiles);

    // We will now write the new data to the text file of profiles
    pProfiles = fopen(PROFILES_FILE_PATH, "w");

    if(pProfiles == NULL)
        return; // TODO: error-handling

    // Updates the number of profiles that exist
    nProfiles++;
    fprintf(pProfiles, "%d\n", nProfiles);

    // Prints each of the names in the array to the file
    for(i = 0; i < nProfiles; i++) {
        fprintf(pProfiles, "%s", aProfiles[i]);
    }

    fclose(pProfiles);
}

/**
 * Selects a profile.
 * 
 * @param   { char * }  sKey   Name of the to-be-selected profile.
*/
void Profile_select(char *sKey) {
    int i;
    char *sName = String_alloc(PROFILE_NAME_MAX_LENGTH + 1); // +1 includes \n

    // Opens the text file with the list of profiles
    FILE *pProfiles = fopen(PROFILES_FILE_PATH, "r");

    if(pProfiles == NULL)
        return; // TODO: error-handling

    // Concatinates the key's string with \n, considering that fgets does this.
    // This is to prevent runtime errors with strcmp().
    strcat(sKey, "\n");

    i = 0;
    while(!feof(pProfiles)) {

        // Gets the profile name.
        // Note that this initially gets the number of profiles that
        // exist (first line of the text file).
        fgets(sName, PROFILE_NAME_MAX_SIZE, pProfiles);

        // The profile has been found
        if(strcmp(sName, sKey) == 0) {

            // Opens the text file of the current game's data
            FILE *pGame = fopen(GAME_FILE_PATH, "w");

            // Saves the profile name in the text file
            fprintf(pGame, "%s", sName);

            // Deallocates the memory of the name's string
            String_kill(sName);

            fclose(pGame);

            // Exits the function
            return;
        }

        i++;
    }

    // Deallocates the memory of the name's string
    String_kill(sName);
<<<<<<< HEAD

    fclose(pProfiles);

    // Operates when the profile has not been found in the while loop
    Profile_doesNotExist();
=======
    
    // ! todo
    // Profile_doesNotExist();
>>>>>>> b8af33a5
}

/**
 * Deletes a profile.
 * 
 * @param   { char * }  sName   Name of the to-be-selected profile.
*/
void Profile_delete(char *sName) {
    int i;
    int nProfiles;
    int dProfileIndex = -1;

    // Opens the text file with the list of profiles
    FILE *pProfiles = fopen(PROFILES_FILE_PATH, "r");

    if(pProfiles == NULL)
        return; // TODO: error-handling

    // An array of the profiles
    char aProfiles[PROFILES_MAX_NUM][PROFILE_NAME_MAX_LENGTH + 2] = {{}};

    // Gets the number of profiles that exist
    fscanf(pProfiles, "%d ", &nProfiles);

    // If no profile can be deleted
    if(nProfiles == 0) {
        // ! todo
        // Profile_doesNotExist();
        return; // Exits the function
    }
        
    // Concatinates the key's string with \n, considering that fgets does this.
    // This is to prevent runtime errors with strcmp().
    strcat(sName, "\n");

    i = 0;
    while(!feof(pProfiles)) {

        // Stores the list of profiles to an array
        fgets(aProfiles[i], PROFILE_NAME_MAX_SIZE, pProfiles);

        // Specifies the index of the found profile
        if(strcmp(aProfiles[i], sName) == 0)
            dProfileIndex = i;

        i++;
    }

    // Checks if the profile has been found
    if(dProfileIndex == -1) {
        // ! todo
        // Profile_doesNotExist();
        return; // Exits the function
    }

    fclose(pProfiles);

    // We will now write the new data to the text file of profiles
    pProfiles = fopen(PROFILES_FILE_PATH, "w");

    if(pProfiles == NULL)
        return; // TODO: error-handling

    // Updates the number of profiles that exist
    nProfiles--;
    fprintf(pProfiles, "%d\n", nProfiles);

    // Prints each of the names in the array to the file except the deleted one
    for(i = 0; i <= nProfiles; i++) {
        if(i != dProfileIndex)
            fprintf(pProfiles, "%s", aProfiles[i]);
    }

    fclose(pProfiles);
}

/**
 * Saves the data newly-created profile in its corresponding text file.
 * 
 * @param   { char * }      sName       Name of the profile.
*/
void Profile_save(char *sName) {
    int i;

    // Path of the profile's text file
    char *sPath = String_alloc(PROFILE_FILE_PATH_MAX_LENGTH);    

    // Completes the file path of the profile's text file
    snprintf(sPath, PROFILE_FILE_PATH_MAX_SIZE, "%s%s.txt", PROFILE_FOLDER_PATH, sName);

    // Creates and opens the profile's text file
    FILE *pProfile = fopen(sPath, "w");

    // Prints the profile's name on the file
    fprintf(pProfile, "%s\n", sName);

    // Prints the initial number of games won for each game type
    // Respective game types: Classic - Easy, Classic - Difficult, Custom
    fprintf(pProfile, "0 0 0\n");

    // Prints the initial game data of the three most recent games
    for(i = 0; i < 3; i++) {

        // Prints out the game's initial type, difficulty, outcome, and
        //    the field's width and height
        fprintf(pProfile, "-1 -1 -1 1 1\n");

        // Prints out the game's initial field
        fprintf(pProfile, ".\n");
    }

    // Deallocates the memory of the name's string
    String_kill(sPath);

    fclose(pProfile);
}

/**
 * An error-handling function.
 * Operates when the number of existing profiles exceed the max (10).
 * 
*/
void Profile_maxNumReached() {
    // TODO: Code this function considering the GUI.
    //       Display the error message.
}

/**
 * An error-handling function.
 * Operates when the user inputs an invalid profile name.
 * 
*/
void Profile_invalidName() {
    // TODO: Code this function considering the GUI.
    //       Display the error message.
}

/**
 * An error-handling function.
 * Operates when the name of the to-be-created profile already exists.
 * 
*/
void Profile_exists() {
    // TODO: Code this function considering the GUI.
    //       Display the error message.
}

/**
 * An error-handling function.
 * Operates when the name of the to-be-selected/deleted file does not exist.
 * 
*/
void Profile_doesNotExist() {
    // TODO: Code this function considering the GUI.
    //       Display the error message.
}

#endif<|MERGE_RESOLUTION|>--- conflicted
+++ resolved
@@ -1,11 +1,7 @@
 /**
  * @ Author: MMMM
  * @ Create Time: 2024-03-27 2:13:51
-<<<<<<< HEAD
- * @ Modified time: 2024-03-29 13:34:25
-=======
- * @ Modified time: 2024-03-29 14:26:28
->>>>>>> b8af33a5
+ * @ Modified time: 2024-03-29 14:56:15
  * @ Description:
  * 
  * Executes tasks involved in-game.
@@ -221,17 +217,9 @@
 
     // Deallocates the memory of the name's string
     String_kill(sName);
-<<<<<<< HEAD
-
-    fclose(pProfiles);
-
-    // Operates when the profile has not been found in the while loop
-    Profile_doesNotExist();
-=======
     
     // ! todo
     // Profile_doesNotExist();
->>>>>>> b8af33a5
 }
 
 /**
