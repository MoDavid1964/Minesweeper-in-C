/**
 * @ Author: MMMM
 * @ Create Time: 2024-02-21 11:49:28
<<<<<<< HEAD
 * @ Modified time: 2024-03-28 18:32:54
=======
 * @ Modified time: 2024-03-28 19:15:57
>>>>>>> 34af77fe
 * @ Description:
 * 
 * The field stores a grid object and can help us perform operations like 
 *    generating mines, comparing flags, and computing adjacent mines.
 */

#ifndef GAME_FIELD_
#define GAME_FIELD_

#include "../utils/utils.grid.h"

#include <stdlib.h>
#include <time.h>
#include <stdio.h>
#include <string.h>

#define FIELD_MAX_ROWS    10
#define FIELD_MAX_COLUMNS 15

typedef struct Field Field;

/**
 * The field object.
 * This is not a class (because it doesn't need to be instantiated for the game).
*/
struct Field {

  int dWidth;       // The width of the grid
  int dHeight;      // The height of the grid

  Grid *pMineGrid;  // Where we store the mines
  Grid *pFlagGrid;  // Where we store the flags

  // Determines which specific tiles have been inspected
  Grid *pInspectGrid; 

  // Determines the number of mines adjacent to each tile without a mine
  int aNumbers[FIELD_MAX_ROWS][FIELD_MAX_COLUMNS];
};

/**
 * Initializes the field object.
 * We give the field object a new instance of the grid class.
 * Note that this time the return type is void since we're not treating this 
 *    construct as a class.
 * 
 * @param   { Field * }   this      The field object to modify.
 * @param   { int }       dWidth    The width of the field.
 * @param   { int }       dHeight   The height of the field.
*/
void Field_init(Field *this, int dWidth, int dHeight) {
  int i, j;

  this->dWidth = dWidth;
  this->dHeight = dHeight;

  this->pMineGrid = Grid_create(dWidth, dHeight);
  this->pFlagGrid = Grid_create(dWidth, dHeight);
  this->pInspectGrid = Grid_create(dWidth, dHeight);

  for(i = 0; i < dHeight; i++)
    for(j = 0; j < dWidth; j++)
      this->aNumbers[i][j] = 0;
}

/**
 * Clears the mines on the mine grid.
 * 
 * @param   { Field * }   this  The field object to modify.
*/
void Field_clearMines(Field *this) {
  Grid_clear(this->pMineGrid, 0);
}

/**
 * Clears the flags on the flag grid.
 * 
 * @param   { Field * }   this  The field object to modify.
*/
void Field_clearFlags(Field *this) {
  Grid_clear(this->pFlagGrid, 0);
}

/**
 * Populates the mine grid with random mines.
 * 
 * @param   { Field * }   this    The field object to modify.
 * @param   { int }       dMines  The number of mines to create
*/
void Field_populateRandom(Field *this, int dMines) {

  // If there's too many mines to fit the grid, we won't allow that
  if(dMines >= this->dWidth * this->dHeight)
    return;

  // We will use a clock to seed our RNG
  srand((unsigned) time(NULL));

  // Produce the given number of mines
  while(dMines--) {

    // Choose a location to plant a mine
    int dLocation = rand() % (this->dWidth * this->dHeight);

    // While the selected bit already has a mine
    while(Grid_getBit(this->pMineGrid, 
      dLocation % this->dWidth,       // The x-value of the bit 
      dLocation / this->dWidth)) {    // The y-value of the bit
      
      // Move to another cell and loop start if end is reached
      dLocation++;
      dLocation %= (this->dWidth * this->dHeight);
    }

    // Set the chosen bit
    Grid_setBit(this->pMineGrid, 
      dLocation % this->dWidth, 
      dLocation / this->dWidth, 1);
  }
}

/**
 * Populates the mine grid with mines from a custom level.
 * 
 * @param   { Field * }   this    The field object to modify.
 * @param   { char * }    sPath   The path of the level's file.
*/
void Field_populateCustom(Field *this, char *sPath) {
  int i, j;
  char cTile;
  
  // Opens the file of the custom level
  FILE *pLevel = fopen(sPath, "r");

  if(pLevel == NULL)
    return; // TODO: error-handling
  
  // Gets the width and height of the field
  fscanf(pLevel, "%d %d ", &this->dWidth, &this->dHeight);

  // Loops through each tile
  for(i = 0; i < this->dHeight; i++) {
    for(j = 0; j < this->dWidth; j++) {

      // Gets the tile's representing character
      fscanf(pLevel, "%c ", &cTile);

      // Places a mine on the tile if its character is 'X'
      if(cTile == 'X')
        Grid_setBit(this->pMineGrid, i, j, 1);
      
      // Does not place a mine on the tile if its character is '.'
      else
        Grid_setBit(this->pMineGrid, i, j, 0);
    }
  }

  fclose(pLevel);
}

/**
 * Specifies the number of mines adjacent to each tile.
 * 
 * @param   { Field * }   this    The field object to modify.
*/
void Field_setNumbers(Field *this) {
  int i, j, k, l;
  int dMines; // Number of mines adjacent to the tile

  // Loops through each tile
  for(i = 0; i < this->dHeight; i++) {
    for(j = 0; j < this->dWidth; j++) {

      // Sets the initial count to 0
      dMines = 0;

      // Sets dMines to -1 if a mine has been found
      if(Grid_getBit(this->pMineGrid, i, j))
        dMines = -1;

      // Executes the following code if a mine has not been found
      else {

        // The following loops checks each adjacent tile

        // Loops through each row (top, middle, bottom)
        for(k = i - 1; k <= i + 1; k++) {
          if(k >= 0 && k <= this->dHeight - 1) {  // Checks if the tile is within bounds (row)

            // Loops through each column (left, middle, right)
            for(l = j - 1; l <= j + 1; l++) {
                if(j >= 0 && j <= this->dWidth - 1) {  // Checks if the tile is within bounds (col)

                  // Increments dMines if an adjacent mine has been found
                  if(Grid_getBit(this->pMineGrid, k, l))
                    dMines++;
                }
            }
          }
        }

      }

      // Sets the number of adjacent mines
      this->aNumbers[i][j] = dMines;
    }
  }
}

/**
 * Considers a tile inspected.
 * 
 * @param   { Field * }   this    The field object to modify.
 * @param   { int }       x       The x-coordinate of the tile to be inspected.
 * @param   { int }       y       The y-coordinate of the tile to be inspected.
*/
void Field_inspect(Field *pField, int x, int y) {
  Grid_setBit(pField->pInspectGrid, x, y, 1);
}

#endif<|MERGE_RESOLUTION|>--- conflicted
+++ resolved
@@ -1,229 +1,225 @@
-/**
- * @ Author: MMMM
- * @ Create Time: 2024-02-21 11:49:28
-<<<<<<< HEAD
- * @ Modified time: 2024-03-28 18:32:54
-=======
- * @ Modified time: 2024-03-28 19:15:57
->>>>>>> 34af77fe
- * @ Description:
- * 
- * The field stores a grid object and can help us perform operations like 
- *    generating mines, comparing flags, and computing adjacent mines.
- */
-
-#ifndef GAME_FIELD_
-#define GAME_FIELD_
-
-#include "../utils/utils.grid.h"
-
-#include <stdlib.h>
-#include <time.h>
-#include <stdio.h>
-#include <string.h>
-
-#define FIELD_MAX_ROWS    10
-#define FIELD_MAX_COLUMNS 15
-
-typedef struct Field Field;
-
-/**
- * The field object.
- * This is not a class (because it doesn't need to be instantiated for the game).
-*/
-struct Field {
-
-  int dWidth;       // The width of the grid
-  int dHeight;      // The height of the grid
-
-  Grid *pMineGrid;  // Where we store the mines
-  Grid *pFlagGrid;  // Where we store the flags
-
-  // Determines which specific tiles have been inspected
-  Grid *pInspectGrid; 
-
-  // Determines the number of mines adjacent to each tile without a mine
-  int aNumbers[FIELD_MAX_ROWS][FIELD_MAX_COLUMNS];
-};
-
-/**
- * Initializes the field object.
- * We give the field object a new instance of the grid class.
- * Note that this time the return type is void since we're not treating this 
- *    construct as a class.
- * 
- * @param   { Field * }   this      The field object to modify.
- * @param   { int }       dWidth    The width of the field.
- * @param   { int }       dHeight   The height of the field.
-*/
-void Field_init(Field *this, int dWidth, int dHeight) {
-  int i, j;
-
-  this->dWidth = dWidth;
-  this->dHeight = dHeight;
-
-  this->pMineGrid = Grid_create(dWidth, dHeight);
-  this->pFlagGrid = Grid_create(dWidth, dHeight);
-  this->pInspectGrid = Grid_create(dWidth, dHeight);
-
-  for(i = 0; i < dHeight; i++)
-    for(j = 0; j < dWidth; j++)
-      this->aNumbers[i][j] = 0;
-}
-
-/**
- * Clears the mines on the mine grid.
- * 
- * @param   { Field * }   this  The field object to modify.
-*/
-void Field_clearMines(Field *this) {
-  Grid_clear(this->pMineGrid, 0);
-}
-
-/**
- * Clears the flags on the flag grid.
- * 
- * @param   { Field * }   this  The field object to modify.
-*/
-void Field_clearFlags(Field *this) {
-  Grid_clear(this->pFlagGrid, 0);
-}
-
-/**
- * Populates the mine grid with random mines.
- * 
- * @param   { Field * }   this    The field object to modify.
- * @param   { int }       dMines  The number of mines to create
-*/
-void Field_populateRandom(Field *this, int dMines) {
-
-  // If there's too many mines to fit the grid, we won't allow that
-  if(dMines >= this->dWidth * this->dHeight)
-    return;
-
-  // We will use a clock to seed our RNG
-  srand((unsigned) time(NULL));
-
-  // Produce the given number of mines
-  while(dMines--) {
-
-    // Choose a location to plant a mine
-    int dLocation = rand() % (this->dWidth * this->dHeight);
-
-    // While the selected bit already has a mine
-    while(Grid_getBit(this->pMineGrid, 
-      dLocation % this->dWidth,       // The x-value of the bit 
-      dLocation / this->dWidth)) {    // The y-value of the bit
-      
-      // Move to another cell and loop start if end is reached
-      dLocation++;
-      dLocation %= (this->dWidth * this->dHeight);
-    }
-
-    // Set the chosen bit
-    Grid_setBit(this->pMineGrid, 
-      dLocation % this->dWidth, 
-      dLocation / this->dWidth, 1);
-  }
-}
-
-/**
- * Populates the mine grid with mines from a custom level.
- * 
- * @param   { Field * }   this    The field object to modify.
- * @param   { char * }    sPath   The path of the level's file.
-*/
-void Field_populateCustom(Field *this, char *sPath) {
-  int i, j;
-  char cTile;
-  
-  // Opens the file of the custom level
-  FILE *pLevel = fopen(sPath, "r");
-
-  if(pLevel == NULL)
-    return; // TODO: error-handling
-  
-  // Gets the width and height of the field
-  fscanf(pLevel, "%d %d ", &this->dWidth, &this->dHeight);
-
-  // Loops through each tile
-  for(i = 0; i < this->dHeight; i++) {
-    for(j = 0; j < this->dWidth; j++) {
-
-      // Gets the tile's representing character
-      fscanf(pLevel, "%c ", &cTile);
-
-      // Places a mine on the tile if its character is 'X'
-      if(cTile == 'X')
-        Grid_setBit(this->pMineGrid, i, j, 1);
-      
-      // Does not place a mine on the tile if its character is '.'
-      else
-        Grid_setBit(this->pMineGrid, i, j, 0);
-    }
-  }
-
-  fclose(pLevel);
-}
-
-/**
- * Specifies the number of mines adjacent to each tile.
- * 
- * @param   { Field * }   this    The field object to modify.
-*/
-void Field_setNumbers(Field *this) {
-  int i, j, k, l;
-  int dMines; // Number of mines adjacent to the tile
-
-  // Loops through each tile
-  for(i = 0; i < this->dHeight; i++) {
-    for(j = 0; j < this->dWidth; j++) {
-
-      // Sets the initial count to 0
-      dMines = 0;
-
-      // Sets dMines to -1 if a mine has been found
-      if(Grid_getBit(this->pMineGrid, i, j))
-        dMines = -1;
-
-      // Executes the following code if a mine has not been found
-      else {
-
-        // The following loops checks each adjacent tile
-
-        // Loops through each row (top, middle, bottom)
-        for(k = i - 1; k <= i + 1; k++) {
-          if(k >= 0 && k <= this->dHeight - 1) {  // Checks if the tile is within bounds (row)
-
-            // Loops through each column (left, middle, right)
-            for(l = j - 1; l <= j + 1; l++) {
-                if(j >= 0 && j <= this->dWidth - 1) {  // Checks if the tile is within bounds (col)
-
-                  // Increments dMines if an adjacent mine has been found
-                  if(Grid_getBit(this->pMineGrid, k, l))
-                    dMines++;
-                }
-            }
-          }
-        }
-
-      }
-
-      // Sets the number of adjacent mines
-      this->aNumbers[i][j] = dMines;
-    }
-  }
-}
-
-/**
- * Considers a tile inspected.
- * 
- * @param   { Field * }   this    The field object to modify.
- * @param   { int }       x       The x-coordinate of the tile to be inspected.
- * @param   { int }       y       The y-coordinate of the tile to be inspected.
-*/
-void Field_inspect(Field *pField, int x, int y) {
-  Grid_setBit(pField->pInspectGrid, x, y, 1);
-}
-
+/**
+ * @ Author: MMMM
+ * @ Create Time: 2024-02-21 11:49:28
+ * @ Modified time: 2024-03-28 19:15:57
+ * @ Description:
+ * 
+ * The field stores a grid object and can help us perform operations like 
+ *    generating mines, comparing flags, and computing adjacent mines.
+ */
+
+#ifndef GAME_FIELD_
+#define GAME_FIELD_
+
+#include "../utils/utils.grid.h"
+
+#include <stdlib.h>
+#include <time.h>
+#include <stdio.h>
+#include <string.h>
+
+#define FIELD_MAX_ROWS    10
+#define FIELD_MAX_COLUMNS 15
+
+typedef struct Field Field;
+
+/**
+ * The field object.
+ * This is not a class (because it doesn't need to be instantiated for the game).
+*/
+struct Field {
+
+  int dWidth;       // The width of the grid
+  int dHeight;      // The height of the grid
+
+  Grid *pMineGrid;  // Where we store the mines
+  Grid *pFlagGrid;  // Where we store the flags
+
+  // Determines which specific tiles have been inspected
+  Grid *pInspectGrid; 
+
+  // Determines the number of mines adjacent to each tile without a mine
+  int aNumbers[FIELD_MAX_ROWS][FIELD_MAX_COLUMNS];
+};
+
+/**
+ * Initializes the field object.
+ * We give the field object a new instance of the grid class.
+ * Note that this time the return type is void since we're not treating this 
+ *    construct as a class.
+ * 
+ * @param   { Field * }   this      The field object to modify.
+ * @param   { int }       dWidth    The width of the field.
+ * @param   { int }       dHeight   The height of the field.
+*/
+void Field_init(Field *this, int dWidth, int dHeight) {
+  int i, j;
+
+  this->dWidth = dWidth;
+  this->dHeight = dHeight;
+
+  this->pMineGrid = Grid_create(dWidth, dHeight);
+  this->pFlagGrid = Grid_create(dWidth, dHeight);
+  this->pInspectGrid = Grid_create(dWidth, dHeight);
+
+  for(i = 0; i < dHeight; i++)
+    for(j = 0; j < dWidth; j++)
+      this->aNumbers[i][j] = 0;
+}
+
+/**
+ * Clears the mines on the mine grid.
+ * 
+ * @param   { Field * }   this  The field object to modify.
+*/
+void Field_clearMines(Field *this) {
+  Grid_clear(this->pMineGrid, 0);
+}
+
+/**
+ * Clears the flags on the flag grid.
+ * 
+ * @param   { Field * }   this  The field object to modify.
+*/
+void Field_clearFlags(Field *this) {
+  Grid_clear(this->pFlagGrid, 0);
+}
+
+/**
+ * Populates the mine grid with random mines.
+ * 
+ * @param   { Field * }   this    The field object to modify.
+ * @param   { int }       dMines  The number of mines to create
+*/
+void Field_populateRandom(Field *this, int dMines) {
+
+  // If there's too many mines to fit the grid, we won't allow that
+  if(dMines >= this->dWidth * this->dHeight)
+    return;
+
+  // We will use a clock to seed our RNG
+  srand((unsigned) time(NULL));
+
+  // Produce the given number of mines
+  while(dMines--) {
+
+    // Choose a location to plant a mine
+    int dLocation = rand() % (this->dWidth * this->dHeight);
+
+    // While the selected bit already has a mine
+    while(Grid_getBit(this->pMineGrid, 
+      dLocation % this->dWidth,       // The x-value of the bit 
+      dLocation / this->dWidth)) {    // The y-value of the bit
+      
+      // Move to another cell and loop start if end is reached
+      dLocation++;
+      dLocation %= (this->dWidth * this->dHeight);
+    }
+
+    // Set the chosen bit
+    Grid_setBit(this->pMineGrid, 
+      dLocation % this->dWidth, 
+      dLocation / this->dWidth, 1);
+  }
+}
+
+/**
+ * Populates the mine grid with mines from a custom level.
+ * 
+ * @param   { Field * }   this    The field object to modify.
+ * @param   { char * }    sPath   The path of the level's file.
+*/
+void Field_populateCustom(Field *this, char *sPath) {
+  int i, j;
+  char cTile;
+  
+  // Opens the file of the custom level
+  FILE *pLevel = fopen(sPath, "r");
+
+  if(pLevel == NULL)
+    return; // TODO: error-handling
+  
+  // Gets the width and height of the field
+  fscanf(pLevel, "%d %d ", &this->dWidth, &this->dHeight);
+
+  // Loops through each tile
+  for(i = 0; i < this->dHeight; i++) {
+    for(j = 0; j < this->dWidth; j++) {
+
+      // Gets the tile's representing character
+      fscanf(pLevel, "%c ", &cTile);
+
+      // Places a mine on the tile if its character is 'X'
+      if(cTile == 'X')
+        Grid_setBit(this->pMineGrid, i, j, 1);
+      
+      // Does not place a mine on the tile if its character is '.'
+      else
+        Grid_setBit(this->pMineGrid, i, j, 0);
+    }
+  }
+
+  fclose(pLevel);
+}
+
+/**
+ * Specifies the number of mines adjacent to each tile.
+ * 
+ * @param   { Field * }   this    The field object to modify.
+*/
+void Field_setNumbers(Field *this) {
+  int i, j, k, l;
+  int dMines; // Number of mines adjacent to the tile
+
+  // Loops through each tile
+  for(i = 0; i < this->dHeight; i++) {
+    for(j = 0; j < this->dWidth; j++) {
+
+      // Sets the initial count to 0
+      dMines = 0;
+
+      // Sets dMines to -1 if a mine has been found
+      if(Grid_getBit(this->pMineGrid, i, j))
+        dMines = -1;
+
+      // Executes the following code if a mine has not been found
+      else {
+
+        // The following loops checks each adjacent tile
+
+        // Loops through each row (top, middle, bottom)
+        for(k = i - 1; k <= i + 1; k++) {
+          if(k >= 0 && k <= this->dHeight - 1) {  // Checks if the tile is within bounds (row)
+
+            // Loops through each column (left, middle, right)
+            for(l = j - 1; l <= j + 1; l++) {
+                if(j >= 0 && j <= this->dWidth - 1) {  // Checks if the tile is within bounds (col)
+
+                  // Increments dMines if an adjacent mine has been found
+                  if(Grid_getBit(this->pMineGrid, k, l))
+                    dMines++;
+                }
+            }
+          }
+        }
+
+      }
+
+      // Sets the number of adjacent mines
+      this->aNumbers[i][j] = dMines;
+    }
+  }
+}
+
+/**
+ * Considers a tile inspected.
+ * 
+ * @param   { Field * }   this    The field object to modify.
+ * @param   { int }       x       The x-coordinate of the tile to be inspected.
+ * @param   { int }       y       The y-coordinate of the tile to be inspected.
+*/
+void Field_inspect(Field *pField, int x, int y) {
+  Grid_setBit(pField->pInspectGrid, x, y, 1);
+}
+
 #endif