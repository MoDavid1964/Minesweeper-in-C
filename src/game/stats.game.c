--- conflicted
+++ resolved
@@ -1,7 +1,7 @@
 /**
  * @ Author: MMMM
  * @ Create Time: 2024-03-28 17:01:04
- * @ Modified time: 2024-03-29 14:44:55
+ * @ Modified time: 2024-03-29 14:57:07
  * @ Description:
  * 
  * Displays the statistics of a profile.
@@ -112,31 +112,26 @@
                                 pGame->field.dWidth, pGame->field.dHeight);
 
     // Prints out the game's field
-<<<<<<< HEAD
-    for(i = 0; i < pGame->gameField.dHeight; i++) {
-        for(j = 0; j < pGame->gameField.dWidth; j++) {
-=======
     for(i = 0; i < pGame->field.dHeight; i++) {
         for(j = 0; j < pGame->field.dWidth; j++) {
             
             
->>>>>>> b8af33a5
 
             // Prints out the flags
             // Outcome: quit/loss
             if(pGame->eOutcome != GAME_OUTCOME_WIN &&
-               Grid_getBit(pGame->gameField.pFlagGrid, j, i))
+               Grid_getBit(pGame->field.pFlagGrid, j, i))
                 fprintf(pGame, "F");
             
             // Prints out the mines
-            else if(pGame->gameField.aNumbers[i][j] < 0) {
+            else if(pGame->field.aNumbers[i][j] < 0) {
 
                 // Outcome: quit; Does not show any mine
                 if(pGame->eOutcome == GAME_OUTCOME_QUIT)
                     fprintf(pGame, "?");
 
                 // Outcome: loss; Shows the mine that exploded
-                else if(pGame->gameField.aNumbers[i][j] == -2)
+                else if(pGame->field.aNumbers[i][j] == -2)
                     fprintf(pGame, "H");
 
                 // Outcome: win/loss; Shows all unexploded mines
@@ -149,8 +144,8 @@
                 // Outcome: win; Shows all numbers
                 // Outcome: quit/loss; Shows numbers that were revealed
                 if(pGame->eOutcome == GAME_OUTCOME_WIN ||
-                   Grid_getBit(pGame->gameField.pInspectGrid, j, i))
-                    fprintf(pGame, "%d", pGame->gameField.aNumbers[i][j]);
+                   Grid_getBit(pGame->field.pInspectGrid, j, i))
+                    fprintf(pGame, "%d", pGame->field.aNumbers[i][j]);
                 
                 // Outcome: quit/loss; Does not show numbers that were unrevealed
                 else
@@ -158,7 +153,7 @@
             }
 
             // Prints out a newline after every row, and space otherwise
-            fprintf(pGame, (j == pGame->gameField.dWidth - 1) ? "\n" : " ");
+            fprintf(pGame, (j == pGame->field.dWidth - 1) ? "\n" : " ");
         }
     }
 
